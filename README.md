
# Smarter Investments in Open Energy Planning: How Data Can Guide Decision-Makers

*Repository for analyzing Energy System Modelling (ESM) tools using Git data and other publicly available sources (e.g., ecosyste.ms and opensustain.tech). It is online at [Streamlit](https://open-esm-analysis.streamlit.app/).*

## Features

- Fetches GitHub information via an API from ecosyste.ms
- Collects maturity and activity scores from GitHub, e.g.,
  - Repository creation
  - Repository last change
  - Stars and Forks
  - Number of contributors
  - Dependent repositories
  - Downloads
  - Issues
- Calculates the development distribution score (DDS)

## Requirements

- Python 3.8+
- no GitHub API token required as data from ecosyste.ms are taken

## Installation

1. Clone this repository
<<<<<<< HEAD
2. Create a virtual environment:
   ```
   conda create --name open-esm-analysis
   ```
3. Activate virtual environment:
   ```
   conda activate open-esm-analysis
   ```
4. Install dependencies
   ```
   pip install streamlit pandas itables datetime request
   ```
   or create a requirements.txt file with these packages and run:
   ```
   pip install -r requirements.txt
=======
1. Install [pixi](https://pixi.sh/latest/).
1. Install all project dependencies:

   ```sh
   pixi install
>>>>>>> 2eea1c94
   ```

## Serve app

To serve the streamlit app, call `pixi run serve` from the command line.

## Architecture

This application is showing selected data from already collected data from [ecosyste.ms](https://ecosyste.ms) via [Streamlit](https://open-esm-analysis.streamlit.app/).

## Refreshing Data

No updates are required as [ecosyste.ms](https://ecosyste.ms) is updating their data once a day.<|MERGE_RESOLUTION|>--- conflicted
+++ resolved
@@ -24,7 +24,6 @@
 ## Installation
 
 1. Clone this repository
-<<<<<<< HEAD
 2. Create a virtual environment:
    ```
    conda create --name open-esm-analysis
@@ -33,21 +32,12 @@
    ```
    conda activate open-esm-analysis
    ```
-4. Install dependencies
+4. Install [pixi](https://pixi.sh/latest/).
+5. Install dependencies
    ```
-   pip install streamlit pandas itables datetime request
+   pixi install
    ```
-   or create a requirements.txt file with these packages and run:
-   ```
-   pip install -r requirements.txt
-=======
-1. Install [pixi](https://pixi.sh/latest/).
-1. Install all project dependencies:
-
-   ```sh
-   pixi install
->>>>>>> 2eea1c94
-   ```
+  
 
 ## Serve app
 
